<<<<<<< HEAD
public interface Generic <N, NN>  extends jet.JetObject {
=======
public interface Generic <N, NN> extends kotlin.jvm.internal.KObject {
>>>>>>> 1ee64f81
    N a(@jet.runtime.typeinfo.JetValueParameter(name = "n") N n);

    @org.jetbrains.annotations.NotNull
    NN b(@org.jetbrains.annotations.NotNull @jet.runtime.typeinfo.JetValueParameter(name = "nn") NN nn);

    @org.jetbrains.annotations.Nullable
    N a1(@org.jetbrains.annotations.Nullable @jet.runtime.typeinfo.JetValueParameter(name = "n", type = "?") N n);

    @org.jetbrains.annotations.Nullable
    NN b1(@org.jetbrains.annotations.Nullable @jet.runtime.typeinfo.JetValueParameter(name = "nn", type = "?") NN nn);
}<|MERGE_RESOLUTION|>--- conflicted
+++ resolved
@@ -1,8 +1,4 @@
-<<<<<<< HEAD
-public interface Generic <N, NN>  extends jet.JetObject {
-=======
-public interface Generic <N, NN> extends kotlin.jvm.internal.KObject {
->>>>>>> 1ee64f81
+public interface Generic <N, NN>  extends kotlin.jvm.internal.KObject {
     N a(@jet.runtime.typeinfo.JetValueParameter(name = "n") N n);
 
     @org.jetbrains.annotations.NotNull
