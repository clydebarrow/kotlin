/*
 * Copyright 2010-2019 JetBrains s.r.o. and Kotlin Programming Language contributors.
 * Use of this source code is governed by the Apache 2.0 license that can be found in the license/LICENSE.txt file.
 */

@file:Suppress("DEPRECATION")

package org.jetbrains.kotlin.idea.editor

import com.intellij.application.options.CodeStyle
import com.intellij.openapi.project.Project
import com.intellij.testFramework.EditorTestUtil
import org.jetbrains.kotlin.idea.KotlinFileType
import org.jetbrains.kotlin.idea.formatter.KotlinStyleGuideCodeStyle
import org.jetbrains.kotlin.idea.formatter.ktCodeStyleSettings
import org.jetbrains.kotlin.idea.test.KotlinLightCodeInsightTestCase
import org.jetbrains.kotlin.test.JUnit3WithIdeaConfigurationRunner
import org.junit.runner.RunWith

@Suppress("DEPRECATION")
@RunWith(JUnit3WithIdeaConfigurationRunner::class)
class TypedHandlerTest : KotlinLightCodeInsightTestCase() {
    private val dollar = '$'

    fun testTypeStringTemplateStart() = doTypeTest(
        '{',
        """val x = "$<caret>" """,
        """val x = "$dollar{}" """
    )

    fun testAutoIndentRightOpenBrace() = doTypeTest(
        '{',

        "fun test() {\n" +
                "<caret>\n" +
                "}",

        "fun test() {\n" +
                "    {<caret>}\n" +
                "}"
    )

    fun testAutoIndentLeftOpenBrace() = doTypeTest(
        '{',

        "fun test() {\n" +
                "      <caret>\n" +
                "}",

        "fun test() {\n" +
                "    {<caret>}\n" +
                "}"
    )

    fun testTypeStringTemplateStartWithCloseBraceAfter() = doTypeTest(
        '{',
        """fun foo() { "$<caret>" }""",
        """fun foo() { "$dollar{}" }"""
    )

    fun testTypeStringTemplateStartBeforeStringWithExistingDollar() = doTypeTest(
        '{',
        """fun foo() { "$<caret>something" }""",
        """fun foo() { "$dollar{something" }"""
    )

    fun testTypeStringTemplateStartBeforeStringWithNoDollar() = doTypeTest(
        "$dollar{",
        """fun foo() { "<caret>something" }""",
        """fun foo() { "$dollar{<caret>}something" }"""
    )

    fun testTypeStringTemplateWithUnmatchedBrace() = doTypeTest(
        "$dollar{",
        """val a = "<caret>bar}foo"""",
        """val a = "$dollar{<caret>bar}foo""""
    )

    fun testTypeStringTemplateWithUnmatchedBraceComplex() = doTypeTest(
        "$dollar{",
        """val a = "<caret>bar + more}foo"""",
        """val a = "$dollar{<caret>}bar + more}foo""""
    )

    fun testTypeStringTemplateStartInStringWithBraceLiterals() = doTypeTest(
        "$dollar{",
        """val test = "{ code <caret>other }"""",
        """val test = "{ code $dollar{<caret>}other }""""
    )

    fun testTypeStringTemplateStartInEmptyString() = doTypeTest(
        '{',
        """fun foo() { "$<caret>" }""",
        """fun foo() { "$dollar{<caret>}" }"""
    )

    fun testKT3575() = doTypeTest(
        '{',
        """val x = "$<caret>]" """,
        """val x = "$dollar{}]" """
    )

    fun testAutoCloseRawStringInEnd() = doTypeTest(
        '"',
        """val x = ""<caret>""",
        """val x = ""${'"'}<caret>""${'"'}"""
    )

    fun testNoAutoCloseRawStringInEnd() = doTypeTest(
        '"',
        """val x = ""${'"'}<caret>""",
        """val x = ""${'"'}""""
    )

    fun testAutoCloseRawStringInMiddle() = doTypeTest(
        '"',
        """
            val x = ""<caret>
            val y = 12
            """.trimIndent(),
        """
            val x = ""${'"'}<caret>""${'"'}
            val y = 12
            """.trimIndent()
    )

    fun testNoAutoCloseBetweenMultiQuotes() = doTypeTest(
        '"',
        """val x = ""${'"'}<caret>${'"'}""/**/""",
        """val x = ""${'"'}${'"'}<caret>""/**/"""
    )

    fun testNoAutoCloseBetweenMultiQuotes1() = doTypeTest(
        '"',
        """val x = ""${'"'}"<caret>"${'"'}/**/""",
        """val x = ""${'"'}""<caret>${'"'}/**/"""
    )

    fun testNoAutoCloseAfterEscape() = doTypeTest(
        '"',
        """val x = "\""<caret>""",
        """val x = "\""${'"'}<caret>""""
    )

    fun testAutoCloseBraceInFunctionDeclaration() = doTypeTest(
        '{',
        "fun foo() <caret>",
        "fun foo() {<caret>}"
    )

    fun testAutoCloseBraceInLocalFunctionDeclaration() = doTypeTest(
        '{',

        "fun foo() {\n" +
                "    fun bar() <caret>\n" +
                "}",

        "fun foo() {\n" +
                "    fun bar() {<caret>}\n" +
                "}"
    )

    fun testAutoCloseBraceInAssignment() = doTypeTest(
        '{',
        "fun foo() {\n" +
                "    val a = <caret>\n" +
                "}",

        "fun foo() {\n" +
                "    val a = {<caret>}\n" +
                "}"
    )

    fun testDoNotAutoCloseBraceInUnfinishedIfSurroundOnSameLine() = doTypeTest(
        '{',

        "fun foo() {\n" +
                "    if() <caret>foo()\n" +
                "}",

        "fun foo() {\n" +
                "    if() {foo()\n" +
                "}"
    )

    fun testDoNotAutoCloseBraceInUnfinishedElseSurroundOnSameLine() = doTypeTest(
        '{',

        "fun foo() {\n" +
                "    if(true) {} else <caret>foo()\n" +
                "}",

        "fun foo() {\n" +
                "    if(true) {} else {foo()\n" +
                "}"
    )

    fun testDoNotAutoCloseBraceInUnfinishedTryOnSameLine() = doTypeTest(
        '{',

        "fun foo() {\n" +
                "    try <caret>foo()\n" +
                "}",

        "fun foo() {\n" +
                "    try {foo()\n" +
                "}"
    )

    fun testDoNotAutoCloseBraceInUnfinishedCatchOnSameLine() = doTypeTest(
        '{',

        "fun foo() {\n" +
                "    try {} catch (e: Exception) <caret>foo()\n" +
                "}",

        "fun foo() {\n" +
                "    try {} catch (e: Exception) {foo()\n" +
                "}"
    )

    fun testDoNotAutoCloseBraceInUnfinishedFinallyOnSameLine() = doTypeTest(
        '{',

        "fun foo() {\n" +
                "    try {} catch (e: Exception) finally <caret>foo()\n" +
                "}",

        "fun foo() {\n" +
                "    try {} catch (e: Exception) finally {foo()\n" +
                "}"
    )

    fun testDoNotAutoCloseBraceInUnfinishedWhileSurroundOnSameLine() = doTypeTest(
        '{',

        "fun foo() {\n" +
                "    while() <caret>foo()\n" +
                "}",

        "fun foo() {\n" +
                "    while() {foo()\n" +
                "}"
    )

    fun testDoNotAutoCloseBraceInUnfinishedWhileSurroundOnNewLine() = doTypeTest(
        '{',

        "fun foo() {\n" +
                "    while()\n" +
                "<caret>\n" +
                "    foo()\n" +
                "}",

        "fun foo() {\n" +
                "    while()\n" +
                "    {\n" +
                "    foo()\n" +
                "}"
    )

    fun testDoNotAutoCloseBraceInUnfinishedIfSurroundOnOtherLine() = doTypeTest(
        '{',

        "fun foo() {\n" +
                "    if(true) <caret>\n" +
                "    foo()\n" +
                "}",

        "fun foo() {\n" +
                "    if(true) {<caret>\n" +
                "    foo()\n" +
                "}"
    )

    fun testDoNotAutoCloseBraceInUnfinishedElseSurroundOnOtherLine() = doTypeTest(
        '{',

        "fun foo() {\n" +
                "    if(true) {} else <caret>\n" +
                "    foo()\n" +
                "}",

        "fun foo() {\n" +
                "    if(true) {} else {<caret>\n" +
                "    foo()\n" +
                "}"
    )

    fun testDoNotAutoCloseBraceInUnfinishedTryOnOtherLine() = doTypeTest(
        '{',

        "fun foo() {\n" +
                "    try <caret>\n" +
                "    foo()\n" +
                "}",

        "fun foo() {\n" +
                "    try {<caret>\n" +
                "    foo()\n" +
                "}"
    )

    fun testDoNotAutoCloseBraceInUnfinishedIfSurroundOnNewLine() = doTypeTest(
        '{',

        "fun foo() {\n" +
                "    if(true)\n" +
                "        <caret>\n" +
                "    foo()\n" +
                "}",

        "fun foo() {\n" +
                "    if(true)\n" +
                "    {<caret>\n" +
                "    foo()\n" +
                "}"
    )

    fun testDoNotAutoCloseBraceInUnfinishedElseSurroundOnNewLine() = doTypeTest(
        '{',

        "fun foo() {\n" +
                "    if(true) {} else\n" +
                "        <caret>\n" +
                "    foo()\n" +
                "}",

        "fun foo() {\n" +
                "    if(true) {} else\n" +
                "    {<caret>\n" +
                "    foo()\n" +
                "}"
    )

    fun testDoNotAutoCloseBraceInUnfinishedTryOnNewLine() = doTypeTest(
        '{',

        "fun foo() {\n" +
                "    try\n" +
                "        <caret>\n" +
                "    foo()\n" +
                "}",

        "fun foo() {\n" +
                "    try\n" +
                "    {<caret>\n" +
                "    foo()\n" +
                "}"
    )

    fun testAutoCloseBraceInsideFor() = doTypeTest(
        '{',

        "fun foo() {\n" +
                "    for (elem in some.filter <caret>) {\n" +
                "    }\n" +
                "}",

        "fun foo() {\n" +
                "    for (elem in some.filter {<caret>}) {\n" +
                "    }\n" +
                "}"
    )

    fun testAutoCloseBraceInsideForAfterCloseParen() = doTypeTest(
        '{',

        "fun foo() {\n" +
                "    for (elem in some.foo(true) <caret>) {\n" +
                "    }\n" +
                "}",

        "fun foo() {\n" +
                "    for (elem in some.foo(true) {<caret>}) {\n" +
                "    }\n" +
                "}"
    )

    fun testAutoCloseBraceBeforeIf() = doTypeTest(
        '{',

        "fun foo() {\n" +
                "    <caret>if (true) {}\n" +
                "}",

        "fun foo() {\n" +
                "    {<caret>if (true) {}\n" +
                "}"
    )

    fun testAutoCloseBraceInIfCondition() = doTypeTest(
        '{',

        "fun foo() {\n" +
                "    if (some.hello (12) <caret>)\n" +
                "}",

        "fun foo() {\n" +
                "    if (some.hello (12) {<caret>})\n" +
                "}"
    )

    fun testInsertSpaceAfterRightBraceOfNestedLambda() = doTypeTest(
        '{',
        "val t = Array(100) { Array(200) <caret>}",
        "val t = Array(100) { Array(200) {<caret>} }"
    )

    fun testAutoInsertParenInStringLiteral() = doTypeTest(
        '(',
        """fun f() { println("$dollar{f<caret>}") }""",
        """fun f() { println("$dollar{f(<caret>)}") }"""
    )

    fun testAutoInsertParenInCode() = doTypeTest(
        '(',
        """fun f() { val a = f<caret> }""",
        """fun f() { val a = f(<caret>) }"""
    )

    fun testSplitStringByEnter() = doTypeTest(
        '\n',
        """val s = "foo<caret>bar"""",
        "val s = \"foo\" +\n" +
                "        \"bar\""
    )

    fun testSplitStringByEnterEmpty() = doTypeTest(
        '\n',
        """val s = "<caret>"""",
        "val s = \"\" +\n" +
                "        \"\""
    )

    fun testSplitStringByEnterBeforeEscapeSequence() = doTypeTest(
        '\n',
        """val s = "foo<caret>\nbar"""",
        "val s = \"foo\" +\n" +
                "        \"\\nbar\""
    )

    fun testSplitStringByEnterBeforeSubstitution() = doTypeTest(
        '\n',
        """val s = "foo<caret>${dollar}bar"""",
        "val s = \"foo\" +\n" +
                "        \"${dollar}bar\""
    )

    fun testSplitStringByEnterAddParentheses() = doTypeTest(
        '\n',
        """val l = "foo<caret>bar".length()""",
        "val l = (\"foo\" +\n" +
                "        \"bar\").length()"
    )

    fun testSplitStringByEnterExistingParentheses() = doTypeTest(
        '\n',
        """val l = ("asdf" + "foo<caret>bar").length()""",
        "val l = (\"asdf\" + \"foo\" +\n" +
                "        \"bar\").length()"
    )

    fun testTypeLtInFunDeclaration() {
        doLtGtTest("fun <caret>")
    }

    fun testTypeLtInOngoingConstructorCall() {
        doLtGtTest("fun test() { Collection<caret> }")
    }

    fun testTypeLtInClassDeclaration() {
        doLtGtTest("class Some<caret> {}")
    }

    fun testTypeLtInPropertyType() {
        doLtGtTest("val a: List<caret> ")
    }

    fun testTypeLtInExtensionFunctionReceiver() {
        doLtGtTest("fun <T> Collection<caret> ")
    }

    fun testTypeLtInFunParam() {
        doLtGtTest("fun some(a : HashSet<caret>)")
    }

    fun testTypeLtInFun() {
        doLtGtTestNoAutoClose("fun some() { <<caret> }")
    }

    fun testTypeLtInLess() {
        doLtGtTestNoAutoClose("fun some() { val a = 12; a <<caret> }")
    }

    fun testColonOfSuperTypeList() {
        doTypeTest(
            ':',
            """
                |open class A
                |class B
                |<caret>
                """,
            """
                |open class A
                |class B
                |    :<caret>
                """
        )
    }

    fun testColonOfSuperTypeListInObject() {
        doTypeTest(
            ':',
            """
                |interface A
                |object B
                |<caret>
                """,
            """
                |interface A
                |object B
                |    :<caret>
                """
        )
    }

    fun testColonOfSuperTypeListInCompanionObject() {
        doTypeTest(
            ':',
            """
                |interface A
                |class B {
                |    companion object
                |    <caret>
                |}
                """,
            """
                |interface A
                |class B {
                |    companion object
                |        :<caret>
                |}
                """
        )
    }

    fun testColonOfSuperTypeListBeforeBody() {
        doTypeTest(
            ':',
            """
                |open class A
                |class B
                |<caret> {
                |}
                """,
            """
                |open class A
                |class B
                |    :<caret> {
                |}
                """
        )
    }

    fun testColonOfSuperTypeListNotNullIndent() {
        doTypeTest(
            ':',
            """
                |fun test() {
                |    open class A
                |    class B
                |    <caret>
                |}
                """,
            """
                |fun test() {
                |    open class A
                |    class B
                |        :<caret>
                |}
                """
        )
    }

    fun testChainCallContinueWithDot() {
        doTypeTest(
            '.',
            """
                |class Test{ fun test() = this }
                |fun some() {
                |    Test()
                |    <caret>
                |}
                """,
            """
                |class Test{ fun test() = this }
                |fun some() {
                |    Test()
                |            .<caret>
                |}
                """
        )
    }

    fun testChainCallContinueWithSafeCall() {
        doTypeTest(
            '.',
            """
                |class Test{ fun test() = this }
                |fun some() {
                |    Test()
                |    ?<caret>
                |}
                """,
            """
                |class Test{ fun test() = this }
                |fun some() {
                |    Test()
                |            ?.<caret>
                |}
                """
        )
    }

    fun testContinueWithElvis() {
        doTypeTest(
            ':',
            """
                |fun test(): Any? = null
                |fun some() {
                |    test()
                |    ?<caret>
                |}
            """,
            """
                |fun test(): Any? = null
                |fun some() {
                |    test()
                |            ?:<caret>
                |}
            """
        )
    }

    fun testContinueWithOr() {
        doTypeTest(
            '|',
            """
                |fun some() {
                |    if (true
                |    |<caret>)
                |}
            """,
            """
                |fun some() {
                |    if (true
                |            ||<caret>)
                |}
            """
        )
    }

    fun testContinueWithAnd() {
        doTypeTest(
            '&',
            """
                |fun some() {
                |    val test = true
                |    &<caret>
                |}
            """,
            """
                |fun some() {
                |    val test = true
                |            &&<caret>
                |}
            """
        )
    }

    fun testSpaceAroundRange() {
        doTypeTest(
            '.',
            """
                | val test = 1 <caret>
                """,
            """
                | val test = 1 .<caret>
                """
        )
    }

    fun testIndentBeforeElseWithBlock() {
        doTypeTest(
            '\n',
            """
                |fun test(b: Boolean) {
                |    if (b) {
                |    }<caret>
                |    else if (!b) {
                |    }
                |}
                """,
            """
                |fun test(b: Boolean) {
                |    if (b) {
                |    }
                |    <caret>
                |    else if (!b) {
                |    }
                |}
                """
        )
    }

    fun testIndentBeforeElseWithoutBlock() {
        doTypeTest(
            '\n',
            """
                |fun test(b: Boolean) {
                |    if (b)
                |        foo()<caret>
                |    else {
                |    }
                |}
                """,
            """
                |fun test(b: Boolean) {
                |    if (b)
                |        foo()
                |    <caret>
                |    else {
                |    }
                |}
                """
        )
    }

    fun testIndentOnFinishedVariableEndAfterEquals() {
        doTypeTest(
            '\n',
            """
                |fun test() {
                |    val a =<caret>
                |    foo()
                |}
                """,
            """
                |fun test() {
                |    val a =
                |            <caret>
                |    foo()
                |}
                """
        )
    }

    fun testIndentNotFinishedVariableEndAfterEquals() {
        doTypeTest(
            '\n',
            """
                |fun test() {
                |    val a =<caret>
                |}
                """,
            """
                |fun test() {
                |    val a =
                |            <caret>
                |}
                """
        )
    }

    fun testSmartEnterWithTabsOnConstructorParameters() {
        doTypeTest(
            '\n',
            """
                |class A(
                |		a: Int,<caret>
                |)
                """,
            """
                |class A(
                |		a: Int,
                |<caret>
                |)
                """,
            enableSmartEnterWithTabs()
        )
    }

    fun testSmartEnterWithTabsInMethodParameters() {
        doTypeTest(
            '\n',
            """
                |fun method(
                |         arg1: String,<caret>
                |) {}
                """,
            """
                |fun method(
                |         arg1: String,
                |<caret>
                |) {}
                """,
            enableSmartEnterWithTabs()
        )
    }

    fun testAutoIndentInWhenClause() {
        doTypeTest(
            '\n',
            """
            |fun test() {
            |    when (2) {
            |        is Int -><caret>
            |    }
            |}
            """,
            """
            |fun test() {
            |    when (2) {
            |        is Int ->
            |            <caret>
            |    }
            |}
            """
        )
    }

    fun testValInserterOnClass() =
        testValInserter(',', """data class xxx(val x: Int<caret>)""", """data class xxx(val x: Int,<caret>)""")

    fun testValInserterOnSimpleDataClass() =
        testValInserter(',', """data class xxx(x: Int<caret>)""", """data class xxx(val x: Int,<caret>)""")

    fun testValInserterOnValWithComment() =
        testValInserter(',', """data class xxx(x: Int /*comment*/ <caret>)""", """data class xxx(val x: Int /*comment*/ ,<caret>)""")

    fun testValInserterOnValWithInitializer() =
        testValInserter(',', """data class xxx(x: Int = 2<caret>)""", """data class xxx(val x: Int = 2,<caret>)""")

    fun testValInserterOnValWithInitializerWithOutType() =
        testValInserter(',', """data class xxx(x = 2<caret>)""", """data class xxx(x = 2,<caret>)""")

    fun testValInserterOnValWithGenericType() =
        testValInserter(',', """data class xxx(x: A<B><caret>)""", """data class xxx(val x: A<B>,<caret>)""")

    fun testValInserterOnValWithNoType() =
        testValInserter(',', """data class xxx(x<caret>)""", """data class xxx(x,<caret>)""")

    fun testValInserterOnValWithIncompleteGenericType() =
        testValInserter(',', """data class xxx(x: A<B,C<caret>)""", """data class xxx(x: A<B,C,<caret>)""")

    fun testValInserterOnValWithInvalidComma() =
        testValInserter(',', """data class xxx(x:<caret> A<B>)""", """data class xxx(x:,<caret> A<B>)""")

    fun testValInserterOnValWithInvalidGenericType() =
        testValInserter(',', """data class xxx(x: A><caret>)""", """data class xxx(x: A>,<caret>)""")

    fun testValInserterOnInMultiline() =
        testValInserter(
            ',',
            """
                |data class xxx(
                |  val a: A,
                |  b: B<caret>
                |  val c: C
                |)
                """,
            """
                |data class xxx(
                |  val a: A,
                |  val b: B,<caret>
                |  val c: C
                |)
                """
        )

    fun testValInserterOnValInsertedInsideOtherParameters() =
        testValInserter(
            ',',
            """data class xxx(val a: A, b: A<caret>val c: A)""",
            """data class xxx(val a: A, val b: A,<caret>val c: A)"""
        )

    fun testValInserterOnSimpleInlineClass() =
        testValInserter(')', """inline class xxx(a: A<caret>)""", """inline class xxx(val a: A)<caret>""")

    fun testValInserterOnValInsertedWithSquare() =
        testValInserter(')', """data class xxx(val a: A, b: A<caret>)""", """data class xxx(val a: A, val b: A)<caret>""")


    fun testValInserterOnTypingMissedSquare() =
        testValInserter(')', """data class xxx(val a: A, b: A<caret>""", """data class xxx(val a: A, val b: A)<caret>""")

    fun testValInserterWithDisabledSetting() =
        testValInserter(',', """data class xxx(x: Int<caret>)""", """data class xxx(x: Int,<caret>)""", inserterEnabled = false)

    fun testEnterInFunctionWithExpressionBody() {
        doTypeTest(
            '\n',
            """
            |fun test() =<caret>
            """,
            """
            |fun test() =
            |    <caret>
            """,
            enableKotlinOfficialCodeStyle
        )
    }

    fun testEnterInMultiDeclaration() {
        doTypeTest(
            '\n',
            """
            |fun test() {
            |    val (a, b) =<caret>
            |}
            """,
            """
            |fun test() {
            |    val (a, b) =
            |        <caret>
            |}
            """,
            enableKotlinOfficialCodeStyle
        )
    }

    fun testEnterInVariableDeclaration() {
        doTypeTest(
            '\n',
            """
            |val test =<caret>
            """,
            """
            |val test =
            |    <caret>
            """,
            enableKotlinOfficialCodeStyle
        )
    }

    fun testMoveThroughGT() {
        configureFromFileText("a.kt", "val a: List<Set<Int<caret>>>")
<<<<<<< HEAD
        EditorTestUtil.performTypingAction(editor, '>')
        EditorTestUtil.performTypingAction(editor, '>')
=======
        EditorTestUtil.performTypingAction(editor_, '>')
        EditorTestUtil.performTypingAction(editor_, '>')
>>>>>>> 70d1065c
        checkResultByText("val a: List<Set<Int>><caret>")
    }

    fun testCharClosingQuote() {
        doTypeTest('\'', "val c = <caret>", "val c = ''")
    }

<<<<<<< HEAD
    private fun enableSmartEnterWithTabs(): (Project) -> Unit = {
        val indentOptions = CodeStyle.getSettings(it).getIndentOptions(KotlinFileType.INSTANCE)
=======
    private fun enableSmartEnterWithTabs(): () -> Unit = {
        val indentOptions = CodeStyle.getSettings(project_).getIndentOptions(KotlinFileType.INSTANCE)
>>>>>>> 70d1065c
        indentOptions.USE_TAB_CHARACTER = true
        indentOptions.SMART_TABS = true
    }

    private fun doTypeTest(ch: Char, beforeText: String, afterText: String, settingsModifier: ((Project) -> Unit)? = null) {
        doTypeTest(ch.toString(), beforeText, afterText, settingsModifier)
    }

    private fun doTypeTest(text: String, beforeText: String, afterText: String, settingsModifier: ((Project) -> Unit)? = null) {
        try {
            if (settingsModifier != null) {
                settingsModifier(project)
            }

            configureFromFileText("a.kt", beforeText.trimMargin())
            for (ch in text) {
<<<<<<< HEAD
                EditorTestUtil.performTypingAction(editor, ch)
=======
                EditorTestUtil.performTypingAction(editor_, ch)
>>>>>>> 70d1065c
            }
            checkResultByText(afterText.trimMargin())
        } finally {
            if (settingsModifier != null) {
<<<<<<< HEAD
                CodeStyle.getSettings(project).clearCodeStyleSettings()
=======
                CodeStyle.getSettings(project_).clearCodeStyleSettings()
>>>>>>> 70d1065c
            }
        }
    }

    private fun testValInserter(ch: Char, beforeText: String, afterText: String, inserterEnabled: Boolean = true) {
        val editorOptions = KotlinEditorOptions.getInstance()
        val wasEnabled = editorOptions.isAutoAddValKeywordToDataClassParameters
        try {
            editorOptions.isAutoAddValKeywordToDataClassParameters = inserterEnabled
            doTypeTest(ch, beforeText, afterText)
        } finally {
            editorOptions.isAutoAddValKeywordToDataClassParameters = wasEnabled
        }
    }


    private fun doLtGtTestNoAutoClose(initText: String) {
        doLtGtTest(initText, false)
    }

    private fun doLtGtTest(initText: String, shouldCloseBeInsert: Boolean) {
        configureFromFileText("a.kt", initText)

<<<<<<< HEAD
        EditorTestUtil.performTypingAction(editor, '<')
        checkResultByText(if (shouldCloseBeInsert) initText.replace("<caret>", "<<caret>>") else initText.replace("<caret>", "<<caret>"))

        EditorTestUtil.performTypingAction(editor, EditorTestUtil.BACKSPACE_FAKE_CHAR)
=======
        EditorTestUtil.performTypingAction(editor_, '<')
        checkResultByText(if (shouldCloseBeInsert) initText.replace("<caret>", "<<caret>>") else initText.replace("<caret>", "<<caret>"))

        EditorTestUtil.performTypingAction(editor_, EditorTestUtil.BACKSPACE_FAKE_CHAR)
>>>>>>> 70d1065c
        checkResultByText(initText)
    }

    private fun doLtGtTest(initText: String) {
        doLtGtTest(initText, true)
    }

<<<<<<< HEAD
    companion object {
        private val ENABLE_KOTLIN_OFFICIAL_CODE_STYLE: (Project) -> Unit = {
            val settings = ktCodeStyleSettings(it)?.all ?: error("No Settings")
            KotlinStyleGuideCodeStyle.apply(settings)
        }
=======
    private val enableKotlinOfficialCodeStyle: () -> Unit = {
        val settings = ktCodeStyleSettings(project_)?.all ?: error("No Settings")
        KotlinStyleGuideCodeStyle.apply(settings)
>>>>>>> 70d1065c
    }
}<|MERGE_RESOLUTION|>--- conflicted
+++ resolved
@@ -8,7 +8,6 @@
 package org.jetbrains.kotlin.idea.editor
 
 import com.intellij.application.options.CodeStyle
-import com.intellij.openapi.project.Project
 import com.intellij.testFramework.EditorTestUtil
 import org.jetbrains.kotlin.idea.KotlinFileType
 import org.jetbrains.kotlin.idea.formatter.KotlinStyleGuideCodeStyle
@@ -947,13 +946,8 @@
 
     fun testMoveThroughGT() {
         configureFromFileText("a.kt", "val a: List<Set<Int<caret>>>")
-<<<<<<< HEAD
-        EditorTestUtil.performTypingAction(editor, '>')
-        EditorTestUtil.performTypingAction(editor, '>')
-=======
         EditorTestUtil.performTypingAction(editor_, '>')
         EditorTestUtil.performTypingAction(editor_, '>')
->>>>>>> 70d1065c
         checkResultByText("val a: List<Set<Int>><caret>")
     }
 
@@ -961,43 +955,30 @@
         doTypeTest('\'', "val c = <caret>", "val c = ''")
     }
 
-<<<<<<< HEAD
-    private fun enableSmartEnterWithTabs(): (Project) -> Unit = {
-        val indentOptions = CodeStyle.getSettings(it).getIndentOptions(KotlinFileType.INSTANCE)
-=======
     private fun enableSmartEnterWithTabs(): () -> Unit = {
         val indentOptions = CodeStyle.getSettings(project_).getIndentOptions(KotlinFileType.INSTANCE)
->>>>>>> 70d1065c
         indentOptions.USE_TAB_CHARACTER = true
         indentOptions.SMART_TABS = true
     }
 
-    private fun doTypeTest(ch: Char, beforeText: String, afterText: String, settingsModifier: ((Project) -> Unit)? = null) {
+    private fun doTypeTest(ch: Char, beforeText: String, afterText: String, settingsModifier: (() -> Unit)? = null) {
         doTypeTest(ch.toString(), beforeText, afterText, settingsModifier)
     }
 
-    private fun doTypeTest(text: String, beforeText: String, afterText: String, settingsModifier: ((Project) -> Unit)? = null) {
+    private fun doTypeTest(text: String, beforeText: String, afterText: String, settingsModifier: (() -> Unit)? = null) {
         try {
             if (settingsModifier != null) {
-                settingsModifier(project)
+                settingsModifier()
             }
 
             configureFromFileText("a.kt", beforeText.trimMargin())
             for (ch in text) {
-<<<<<<< HEAD
-                EditorTestUtil.performTypingAction(editor, ch)
-=======
                 EditorTestUtil.performTypingAction(editor_, ch)
->>>>>>> 70d1065c
             }
             checkResultByText(afterText.trimMargin())
         } finally {
             if (settingsModifier != null) {
-<<<<<<< HEAD
-                CodeStyle.getSettings(project).clearCodeStyleSettings()
-=======
                 CodeStyle.getSettings(project_).clearCodeStyleSettings()
->>>>>>> 70d1065c
             }
         }
     }
@@ -1021,17 +1002,10 @@
     private fun doLtGtTest(initText: String, shouldCloseBeInsert: Boolean) {
         configureFromFileText("a.kt", initText)
 
-<<<<<<< HEAD
-        EditorTestUtil.performTypingAction(editor, '<')
-        checkResultByText(if (shouldCloseBeInsert) initText.replace("<caret>", "<<caret>>") else initText.replace("<caret>", "<<caret>"))
-
-        EditorTestUtil.performTypingAction(editor, EditorTestUtil.BACKSPACE_FAKE_CHAR)
-=======
         EditorTestUtil.performTypingAction(editor_, '<')
         checkResultByText(if (shouldCloseBeInsert) initText.replace("<caret>", "<<caret>>") else initText.replace("<caret>", "<<caret>"))
 
         EditorTestUtil.performTypingAction(editor_, EditorTestUtil.BACKSPACE_FAKE_CHAR)
->>>>>>> 70d1065c
         checkResultByText(initText)
     }
 
@@ -1039,16 +1013,8 @@
         doLtGtTest(initText, true)
     }
 
-<<<<<<< HEAD
-    companion object {
-        private val ENABLE_KOTLIN_OFFICIAL_CODE_STYLE: (Project) -> Unit = {
-            val settings = ktCodeStyleSettings(it)?.all ?: error("No Settings")
-            KotlinStyleGuideCodeStyle.apply(settings)
-        }
-=======
     private val enableKotlinOfficialCodeStyle: () -> Unit = {
         val settings = ktCodeStyleSettings(project_)?.all ?: error("No Settings")
         KotlinStyleGuideCodeStyle.apply(settings)
->>>>>>> 70d1065c
     }
 }