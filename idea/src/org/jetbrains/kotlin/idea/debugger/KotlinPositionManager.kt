/*
 * Copyright 2010-2015 JetBrains s.r.o.
 *
 * Licensed under the Apache License, Version 2.0 (the "License");
 * you may not use this file except in compliance with the License.
 * You may obtain a copy of the License at
 *
 * http://www.apache.org/licenses/LICENSE-2.0
 *
 * Unless required by applicable law or agreed to in writing, software
 * distributed under the License is distributed on an "AS IS" BASIS,
 * WITHOUT WARRANTIES OR CONDITIONS OF ANY KIND, either express or implied.
 * See the License for the specific language governing permissions and
 * limitations under the License.
 */

package org.jetbrains.kotlin.idea.debugger

import com.intellij.debugger.MultiRequestPositionManager
import com.intellij.debugger.NoDataException
import com.intellij.debugger.SourcePosition
import com.intellij.debugger.engine.DebugProcess
import com.intellij.debugger.engine.DebugProcessImpl
import com.intellij.debugger.requests.ClassPrepareRequestor
import com.intellij.openapi.project.DumbService
import com.intellij.openapi.roots.libraries.LibraryUtil
import com.intellij.psi.PsiElement
import com.intellij.psi.PsiFile
import com.intellij.psi.impl.compiled.ClsFileImpl
import com.intellij.psi.search.searches.ReferencesSearch
import com.intellij.psi.util.*
import com.sun.jdi.AbsentInformationException
import com.sun.jdi.Location
import com.sun.jdi.ReferenceType
import com.sun.jdi.request.ClassPrepareRequest
import org.jetbrains.annotations.TestOnly
import org.jetbrains.kotlin.codegen.AsmUtil
import org.jetbrains.kotlin.codegen.ClassBuilderFactories
import org.jetbrains.kotlin.codegen.binding.CodegenBinding
import org.jetbrains.kotlin.codegen.state.GenerationState
import org.jetbrains.kotlin.codegen.state.JetTypeMapper
import org.jetbrains.kotlin.descriptors.ClassDescriptor
import org.jetbrains.kotlin.descriptors.PropertyDescriptor
import org.jetbrains.kotlin.fileClasses.JvmFileClassUtil
import org.jetbrains.kotlin.fileClasses.NoResolveFileClassesProvider
import org.jetbrains.kotlin.fileClasses.getFileClassInternalName
import org.jetbrains.kotlin.fileClasses.internalNameWithoutInnerClasses
import org.jetbrains.kotlin.idea.caches.resolve.analyzeAndGetResult
import org.jetbrains.kotlin.idea.caches.resolve.analyzeFullyAndGetResult
import org.jetbrains.kotlin.idea.codeInsight.CodeInsightUtils
import org.jetbrains.kotlin.idea.decompiler.KtClsFile
import org.jetbrains.kotlin.idea.search.usagesSearch.isImportUsage
import org.jetbrains.kotlin.idea.util.DebuggerUtils
import org.jetbrains.kotlin.idea.util.ProjectRootsUtil
import org.jetbrains.kotlin.idea.util.application.runReadAction
import org.jetbrains.kotlin.name.FqName
import org.jetbrains.kotlin.psi.*
import org.jetbrains.kotlin.resolve.BindingContext
import org.jetbrains.kotlin.resolve.inline.InlineUtil
import org.jetbrains.kotlin.resolve.jvm.JvmClassName
import java.util.*
import com.intellij.debugger.engine.DebuggerUtils as JDebuggerUtils

class PositionedElement(val className: String?, val element: PsiElement?)

public class KotlinPositionManager(private val myDebugProcess: DebugProcess) : MultiRequestPositionManager {

    private val myTypeMappers = WeakHashMap<String, CachedValue<JetTypeMapper>>()

<<<<<<< HEAD
=======
    override fun evaluateCondition(context: EvaluationContext, frame: StackFrameProxyImpl, location: Location, expression: String): ThreeState? {
        return ThreeState.UNSURE
    }

    override fun createStackFrame(frame: StackFrameProxyImpl, debugProcess: DebugProcessImpl, location: Location): XStackFrame? {
        if (location.declaringType().containsKotlinStrata()) {
            return KotlinStackFrame(frame)
        }
        return null
    }

>>>>>>> fe04cc51
    override fun getSourcePosition(location: Location?): SourcePosition? {
        if (location == null) {
            throw NoDataException.INSTANCE
        }

        val psiFile = getPsiFileByLocation(location)
        if (psiFile == null) {
            val isKotlinStrataAvailable = location.declaringType().containsKotlinStrata()
            if (isKotlinStrataAvailable) {
                try {
                    val javaSourceFileName = location.sourceName("Java")
                    val javaClassName = JvmClassName.byInternalName(defaultInternalName(location))
                    val project = myDebugProcess.project

                    val defaultPsiFile = DebuggerUtils.findSourceFileForClass(project, myDebugProcess.searchScope, javaClassName, javaSourceFileName)
                    if (defaultPsiFile != null) {
                        return SourcePosition.createFromLine(defaultPsiFile, 0)
                    }
                }
                catch(e: AbsentInformationException) {
                    // ignored
                }
            }

            throw NoDataException.INSTANCE
        }

        val lineNumber = try {
            location.lineNumber() - 1
        }
        catch (e: InternalError) {
            -1
        }


        if (lineNumber >= 0) {
            val lambdaOrFunIfInside = getLambdaOrFunIfInside(location, psiFile as KtFile, lineNumber)
            if (lambdaOrFunIfInside != null) {
                return SourcePosition.createFromElement(lambdaOrFunIfInside.bodyExpression!!)
            }
            return SourcePosition.createFromLine(psiFile, lineNumber)
        }

        throw NoDataException.INSTANCE
    }

    private fun getLambdaOrFunIfInside(location: Location, file: KtFile, lineNumber: Int): KtFunction? {
        val currentLocationFqName = location.declaringType().name()
        if (currentLocationFqName == null) return null

        val start = CodeInsightUtils.getStartLineOffset(file, lineNumber)
        val end = CodeInsightUtils.getEndLineOffset(file, lineNumber)
        if (start == null || end == null) return null

        val literalsOrFunctions = CodeInsightUtils.
                findElementsOfClassInRange(file, start, end, KtFunctionLiteral::class.java, KtNamedFunction::class.java).
                filter { KtPsiUtil.getParentCallIfPresent(it as KtExpression) != null }

        if (literalsOrFunctions.isEmpty()) return null;

        val isInLibrary = LibraryUtil.findLibraryEntry(file.virtualFile, file.project) != null
        val typeMapper = if (!isInLibrary)
            prepareTypeMapper(file)
        else
            createTypeMapperForLibraryFile(file.findElementAt(start), file)

        val currentLocationClassName = JvmClassName.byFqNameWithoutInnerClasses(FqName(currentLocationFqName)).internalName
        for (literal in literalsOrFunctions) {
            val functionLiteral = literal as KtFunction
            if (isInlinedLambda(functionLiteral, typeMapper.bindingContext)) {
                if (isInsideInlineArgument(functionLiteral, location, myDebugProcess as DebugProcessImpl)) {
                    return functionLiteral
                }
                continue
            }

            val internalClassName = getInternalClassNameForElement(literal.firstChild, typeMapper, file, isInLibrary).className
            if (internalClassName == currentLocationClassName) {
                return functionLiteral
            }
        }

        return null
    }

    private fun getPsiFileByLocation(location: Location): PsiFile? {
        val sourceName: String
        try {
            sourceName = location.sourceName()
        }
        catch (e: AbsentInformationException) {
            return null
        }
        catch (e: InternalError) {
            return null
        }


        val referenceInternalName: String
        try {
            if (location.declaringType().containsKotlinStrata()) {
                //replace is required for windows
                referenceInternalName = location.sourcePath().replace('\\','/')
            } else {
                referenceInternalName = defaultInternalName(location)
            }
        }
        catch (e: AbsentInformationException) {
            referenceInternalName = defaultInternalName(location)
        }

        val className = JvmClassName.byInternalName(referenceInternalName)

        val project = myDebugProcess.project

        return DebuggerUtils.findSourceFileForClass(project, myDebugProcess.searchScope, className, sourceName)
    }

    private fun defaultInternalName(location: Location): String {
        //no stratum or source path => use default one
        val referenceFqName = location.declaringType().name()
        // JDI names are of form "package.Class$InnerClass"
        return referenceFqName.replace('.', '/')
    }

    override fun getAllClasses(sourcePosition: SourcePosition): List<ReferenceType> {
        val psiFile = sourcePosition.file
        if (psiFile is KtFile) {
            val result = ArrayList<ReferenceType>()

            if (!ProjectRootsUtil.isInProjectOrLibSource(psiFile)) return result

            val names = classNameForPositionAndInlinedOnes(sourcePosition)
            for (name in names) {
                result.addAll(myDebugProcess.virtualMachineProxy.classesByName(name))
            }
            return result
        }

        if (psiFile is ClsFileImpl) {
            val decompiledPsiFile = runReadAction { psiFile.decompiledPsiFile }
            if (decompiledPsiFile is KtClsFile && sourcePosition.line == -1) {
                val className =
                        JvmFileClassUtil.getFileClassInfoNoResolve(decompiledPsiFile).fileClassFqName.internalNameWithoutInnerClasses
                return myDebugProcess.virtualMachineProxy.classesByName(className)
            }
        }

        throw NoDataException.INSTANCE
    }

    private fun classNameForPositionAndInlinedOnes(sourcePosition: SourcePosition): List<String> {
        val result = arrayListOf<String>()
        val name = classNameForPosition(sourcePosition)
        if (name != null) {
            result.add(name)
        }
        val list = findInlinedCalls(sourcePosition.elementAt, sourcePosition.file)
        result.addAll(list)

<<<<<<< HEAD
        return result;
=======
        val lambdas = findLambdas(sourcePosition)
        result.addAll(lambdas)

        return result.toReadOnlyList();
    }

    private fun findLambdas(sourcePosition: SourcePosition): List<String> {
        return runReadAction {
            val lambdas = getLambdasAtLineIfAny(sourcePosition)
            val file = sourcePosition.file.containingFile as KtFile
            val isInLibrary = LibraryUtil.findLibraryEntry(file.virtualFile, file.project) != null
            lambdas.mapNotNull {
                val typeMapper = if (!isInLibrary) prepareTypeMapper(file) else createTypeMapperForLibraryFile(it, file)
                getInternalClassNameForElement(it, typeMapper, file, isInLibrary).className
            }
        }
>>>>>>> fe04cc51
    }

    public fun classNameForPosition(sourcePosition: SourcePosition): String? {
        val psiElement = runReadAction { sourcePosition.elementAt } ?: return null
        return classNameForPosition(psiElement)
    }

    private fun classNameForPosition(element: PsiElement): String? {
        return runReadAction {
            if (DumbService.getInstance(element.project).isDumb) {
                null
            }
            else {
                val file = element.containingFile as KtFile
                val isInLibrary = LibraryUtil.findLibraryEntry(file.virtualFile, file.project) != null
                val typeMapper = if (!isInLibrary) prepareTypeMapper(file) else createTypeMapperForLibraryFile(element, file)
                getInternalClassNameForElement(element, typeMapper, file, isInLibrary).className
            }
        }
    }

    private fun prepareTypeMapper(file: KtFile): JetTypeMapper {
        val key = createKeyForTypeMapper(file)

        var value: CachedValue<JetTypeMapper>? = myTypeMappers.get(key)
        if (value == null) {
            value = CachedValuesManager.getManager(file.project).createCachedValue<JetTypeMapper>(
                    {
                        val typeMapper = createTypeMapper(file)
                        CachedValueProvider.Result(typeMapper, PsiModificationTracker.MODIFICATION_COUNT)
                    }, false)

            myTypeMappers.put(key, value)
        }

        return value.value
    }

    override fun locationsOfLine(type: ReferenceType, position: SourcePosition): List<Location> {
        if (position.file !is KtFile) {
            throw NoDataException.INSTANCE
        }
        try {
            val line = position.line + 1
            val locations = if (myDebugProcess.virtualMachineProxy.versionHigher("1.4"))
                type.locationsOfLine("Kotlin", null, line)
            else
                type.locationsOfLine(line)
            if (locations == null || locations.isEmpty()) throw NoDataException.INSTANCE
            return locations
        }
        catch (e: AbsentInformationException) {
            throw NoDataException.INSTANCE
        }
    }

    @Deprecated("Since Idea 14.0.3 use createPrepareRequests fun")
    override fun createPrepareRequest(classPrepareRequestor: ClassPrepareRequestor, sourcePosition: SourcePosition): ClassPrepareRequest? {
        if (sourcePosition.file !is KtFile) {
            throw NoDataException.INSTANCE
        }
        val className = classNameForPosition(sourcePosition) ?: return null
        return myDebugProcess.requestsManager.createClassPrepareRequest(classPrepareRequestor, className.replace('/', '.'))
    }

    override fun createPrepareRequests(requestor: ClassPrepareRequestor, position: SourcePosition): List<ClassPrepareRequest> {
        if (position.file !is KtFile) {
            throw NoDataException.INSTANCE
        }

        return classNameForPositionAndInlinedOnes(position).mapNotNull {
            className -> myDebugProcess.requestsManager.createClassPrepareRequest(requestor, className.replace('/', '.'))
        }
    }

    @TestOnly
    public fun addTypeMapper(file: KtFile, typeMapper: JetTypeMapper) {
        val value = CachedValuesManager.getManager(file.project).createCachedValue<JetTypeMapper>(
                { CachedValueProvider.Result(typeMapper, PsiModificationTracker.MODIFICATION_COUNT) }, false)
        val key = createKeyForTypeMapper(file)
        myTypeMappers.put(key, value)
    }

    companion object {
        public fun createTypeMapper(file: KtFile): JetTypeMapper {
            val project = file.project

            val analysisResult = file.analyzeFullyAndGetResult()
            analysisResult.throwIfError()

            val state = GenerationState(
                    project,
                    ClassBuilderFactories.THROW_EXCEPTION,
                    analysisResult.moduleDescriptor,
                    analysisResult.bindingContext,
                    listOf(file))
            state.beforeCompile()
            return state.typeMapper
        }

        public fun getInternalClassNameForElement(notPositionedElement: PsiElement?, typeMapper: JetTypeMapper, file: KtFile, isInLibrary: Boolean): PositionedElement {
            val element = getElementToCalculateClassName(notPositionedElement)
            when {
                element is KtClassOrObject -> return PositionedElement(getJvmInternalNameForImpl(typeMapper, element), element)
                element is KtFunctionLiteral -> {
                    if (isInlinedLambda(element, typeMapper.bindingContext)) {
                        return getInternalClassNameForElement(element.parent, typeMapper, file, isInLibrary)
                    }
                    else {
                        val asmType = CodegenBinding.asmTypeForAnonymousClass(typeMapper.bindingContext, element)
                        return PositionedElement(asmType.internalName, element)
                    }
                }
                element is KtAnonymousInitializer -> {
                    val parent = getElementToCalculateClassName(element.parent)
                    // Class-object initializer
                    if (parent is KtObjectDeclaration && parent.isCompanion()) {
                        return PositionedElement(getInternalClassNameForElement(parent.parent, typeMapper, file, isInLibrary).className, parent)
                    }
                    return getInternalClassNameForElement(element.parent, typeMapper, file, isInLibrary)
                }
                element is KtProperty && (!element.isTopLevel || !isInLibrary) -> {
                    if (isInPropertyAccessor(notPositionedElement)) {
                        val classOrObject = PsiTreeUtil.getParentOfType(element, KtClassOrObject::class.java)
                        if (classOrObject != null) {
                            return PositionedElement(getJvmInternalNameForImpl(typeMapper, classOrObject), element)
                        }
                    }

                    val descriptor = typeMapper.bindingContext.get(BindingContext.DECLARATION_TO_DESCRIPTOR, element)
                    if (descriptor !is PropertyDescriptor) {
                        return getInternalClassNameForElement(element.parent, typeMapper, file, isInLibrary)
                    }

                    return PositionedElement(getJvmInternalNameForPropertyOwner(typeMapper, descriptor), element)
                }
                element is KtNamedFunction -> {
                    if (isInlinedLambda(element, typeMapper.bindingContext)) {
                        return getInternalClassNameForElement(element.parent, typeMapper, file, isInLibrary)
                    }

                    val parent = getElementToCalculateClassName(element.parent)
                    if (parent is KtClassOrObject) {
                        return PositionedElement(getJvmInternalNameForImpl(typeMapper, parent), element)
                    }
                    else if (parent != null) {
                        val asmType = CodegenBinding.asmTypeForAnonymousClass(typeMapper.bindingContext, element)
                        return PositionedElement(asmType.internalName, element)
                    }
                }
            }

            return PositionedElement(NoResolveFileClassesProvider.getFileClassInternalName(file), element)
        }

        private val TYPES_TO_CALCULATE_CLASSNAME: Array<Class<out KtElement>> =
                arrayOf(KtClassOrObject::class.java,
                        KtFunctionLiteral::class.java,
                        KtNamedFunction::class.java,
                        KtProperty::class.java,
                        KtAnonymousInitializer::class.java)

        private fun getElementToCalculateClassName(notPositionedElement: PsiElement?): KtElement? {
            if (notPositionedElement?.javaClass in TYPES_TO_CALCULATE_CLASSNAME ) return notPositionedElement as KtElement

            return PsiTreeUtil.getParentOfType(notPositionedElement, *TYPES_TO_CALCULATE_CLASSNAME)
        }

        public fun getJvmInternalNameForPropertyOwner(typeMapper: JetTypeMapper, descriptor: PropertyDescriptor): String {
            return typeMapper.mapOwner(
                    if (AsmUtil.isPropertyWithBackingFieldInOuterClass(descriptor)) descriptor.containingDeclaration else descriptor
            ).internalName
        }

        private fun isInPropertyAccessor(element: PsiElement?) =
                element is KtPropertyAccessor ||
                PsiTreeUtil.getParentOfType(element, KtProperty::class.java, KtPropertyAccessor::class.java) is KtPropertyAccessor

        private fun getElementToCreateTypeMapperForLibraryFile(element: PsiElement?) =
                if (element is KtElement) element else PsiTreeUtil.getParentOfType(element, KtElement::class.java)

        private fun getJvmInternalNameForImpl(typeMapper: JetTypeMapper, ktClass: KtClassOrObject): String? {
            val classDescriptor = typeMapper.bindingContext.get<PsiElement, ClassDescriptor>(BindingContext.CLASS, ktClass) ?: return null

            if (ktClass is KtClass && ktClass.isInterface()) {
                return typeMapper.mapDefaultImpls(classDescriptor).internalName
            }

            return typeMapper.mapClass(classDescriptor).internalName
        }

        private fun createTypeMapperForLibraryFile(notPositionedElement: PsiElement?, file: KtFile): JetTypeMapper {
            val element = getElementToCreateTypeMapperForLibraryFile(notPositionedElement)
            val analysisResult = element!!.analyzeAndGetResult()

            val state = GenerationState(file.project, ClassBuilderFactories.THROW_EXCEPTION,
                                        analysisResult.moduleDescriptor, analysisResult.bindingContext, listOf(file))
            state.beforeCompile()
            return state.typeMapper
        }

        public fun isInlinedLambda(functionLiteral: KtFunction, context: BindingContext): Boolean {
            return InlineUtil.isInlinedArgument(functionLiteral, context, false)
        }

        private fun createKeyForTypeMapper(file: KtFile) = NoResolveFileClassesProvider.getFileClassInternalName(file)
    }

    private fun findInlinedCalls(element: PsiElement?, jetFile: PsiFile?): List<String> {
        if (element == null || jetFile !is KtFile) {
            return emptyList()
        }

        return runReadAction {
            val result = arrayListOf<String>()
            val isInLibrary = LibraryUtil.findLibraryEntry(jetFile.virtualFile, jetFile.project) != null
            val typeMapper = if (!isInLibrary) prepareTypeMapper(jetFile) else createTypeMapperForLibraryFile(element, jetFile)
            val psiElement = getInternalClassNameForElement(element, typeMapper, jetFile, isInLibrary).element;

            if (psiElement is KtNamedFunction &&
                InlineUtil.isInline(typeMapper.bindingContext.get(BindingContext.DECLARATION_TO_DESCRIPTOR, psiElement))
            ) {
                ReferencesSearch.search(psiElement).forEach {
                    if (!it.isImportUsage()) {
                        val usage = it.element
                        if (usage is KtElement) {
                            //TODO recursive search
                            val name = classNameForPosition(usage)
                            if (name != null) {
                                result.add(name)
                            }
                        }
                    }
                }
            }
            result
        }
    }

    private fun ReferenceType.containsKotlinStrata() = availableStrata().contains("Kotlin")
}<|MERGE_RESOLUTION|>--- conflicted
+++ resolved
@@ -67,20 +67,6 @@
 
     private val myTypeMappers = WeakHashMap<String, CachedValue<JetTypeMapper>>()
 
-<<<<<<< HEAD
-=======
-    override fun evaluateCondition(context: EvaluationContext, frame: StackFrameProxyImpl, location: Location, expression: String): ThreeState? {
-        return ThreeState.UNSURE
-    }
-
-    override fun createStackFrame(frame: StackFrameProxyImpl, debugProcess: DebugProcessImpl, location: Location): XStackFrame? {
-        if (location.declaringType().containsKotlinStrata()) {
-            return KotlinStackFrame(frame)
-        }
-        return null
-    }
-
->>>>>>> fe04cc51
     override fun getSourcePosition(location: Location?): SourcePosition? {
         if (location == null) {
             throw NoDataException.INSTANCE
@@ -241,26 +227,7 @@
         val list = findInlinedCalls(sourcePosition.elementAt, sourcePosition.file)
         result.addAll(list)
 
-<<<<<<< HEAD
         return result;
-=======
-        val lambdas = findLambdas(sourcePosition)
-        result.addAll(lambdas)
-
-        return result.toReadOnlyList();
-    }
-
-    private fun findLambdas(sourcePosition: SourcePosition): List<String> {
-        return runReadAction {
-            val lambdas = getLambdasAtLineIfAny(sourcePosition)
-            val file = sourcePosition.file.containingFile as KtFile
-            val isInLibrary = LibraryUtil.findLibraryEntry(file.virtualFile, file.project) != null
-            lambdas.mapNotNull {
-                val typeMapper = if (!isInLibrary) prepareTypeMapper(file) else createTypeMapperForLibraryFile(it, file)
-                getInternalClassNameForElement(it, typeMapper, file, isInLibrary).className
-            }
-        }
->>>>>>> fe04cc51
     }
 
     public fun classNameForPosition(sourcePosition: SourcePosition): String? {
